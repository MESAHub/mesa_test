Gem::Specification.new do |s|
  s.name = 'mesa_test'
<<<<<<< HEAD
  s.version = '0.1.8'
  s.author = 'William Wolf'
  s.date = '2017-05-22'
=======
  s.version = '0.2.0'
  s.author = 'William Wolf'
  s.date = '2018-03-06'
>>>>>>> b13b268e
  s.description = 'mesa_test is a command-line interface for running the ' \
    'test suites in MESA and submitting them to the companion website ' \
    'MESATestHub.'
  s.summary = 'Command line tool for running and reporting the MESA test ' \
    'suites.'
  s.email = 'wmwolf@asu.edu'
  s.files = 'lib/mesa_test.rb'
  s.homepage = 'https://github.com/wmwolf/mesa_test'
  s.add_dependency('json', '~> 2.0')
  s.add_dependency('os', '~> 1.0')
  s.add_dependency('thor', '~> 0.19')
  s.bindir = 'bin'
  s.executables = ['mesa_test']
  s.license = 'MIT'
  s.required_ruby_version = '>= 2.0.0'
end<|MERGE_RESOLUTION|>--- conflicted
+++ resolved
@@ -1,14 +1,8 @@
 Gem::Specification.new do |s|
   s.name = 'mesa_test'
-<<<<<<< HEAD
-  s.version = '0.1.8'
-  s.author = 'William Wolf'
-  s.date = '2017-05-22'
-=======
   s.version = '0.2.0'
   s.author = 'William Wolf'
   s.date = '2018-03-06'
->>>>>>> b13b268e
   s.description = 'mesa_test is a command-line interface for running the ' \
     'test suites in MESA and submitting them to the companion website ' \
     'MESATestHub.'
